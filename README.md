# FreeCAD SheetMetal Workbench
A simple sheet metal workbench for FreeCAD

![Demo Workflow](../master/Resources/SheetMetal4.gif)

#### Developers:
* Folding tools:  Shai Seger [@shaise](https://github.com/shaise)  
                  Based and inspired by Javier Martínez's ([@JMG1](https://github.com/JMG1)) code
* Unfolding tool: Copyright 2014 by Ulrich Brammer <ulrich1a[at]users.sourceforge.net> AKA [@ulrich1a](https://github.com/ulrich1a)

#### Installation
For installation and how to use, please visit:  
http://theseger.com/projects/2015/06/sheet-metal-addon-for-freecad/  
Starting from FreeCAD 0.17 it can be installed via the [Addon Manager](https://github.com/FreeCAD/FreeCAD-addons) (from Tools menu)

<<<<<<< HEAD
#### Release notes:
* V0.1.10 11 Nov 2017:  Add miter option to bends. By @jaisejames
=======
#### Release notes
>>>>>>> 3ba2700b
* V0.1.02 22 Jun 2017:  Fix nesting bug, when saving and loading file
* V0.1.01 03 Mar 2017:  Support version 0.17. (strting from build 10423)
* V0.0.13 07 Sep 2015:  Add negative gaps for extrude function. (per deveee request)
* V0.012  07 Sep 2015:  Fix issue submitted by deveee
* V0.010  13 Jun 2015:  Add Ulrich's great unfolding tool. Thanks!!!
* V0.002  12 Jun 2015:  Fix Save/Load issues  
* V0.001  11 Jun 2015:  Initial version<|MERGE_RESOLUTION|>--- conflicted
+++ resolved
@@ -13,12 +13,8 @@
 http://theseger.com/projects/2015/06/sheet-metal-addon-for-freecad/  
 Starting from FreeCAD 0.17 it can be installed via the [Addon Manager](https://github.com/FreeCAD/FreeCAD-addons) (from Tools menu)
 
-<<<<<<< HEAD
 #### Release notes:
 * V0.1.10 11 Nov 2017:  Add miter option to bends. By @jaisejames
-=======
-#### Release notes
->>>>>>> 3ba2700b
 * V0.1.02 22 Jun 2017:  Fix nesting bug, when saving and loading file
 * V0.1.01 03 Mar 2017:  Support version 0.17. (strting from build 10423)
 * V0.0.13 07 Sep 2015:  Add negative gaps for extrude function. (per deveee request)
