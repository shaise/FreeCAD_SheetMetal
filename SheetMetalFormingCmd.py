--- conflicted
+++ resolved
@@ -1,510 +1,502 @@
-# -*- coding: utf-8 -*-
-###################################################################################
-#
-#  SheetMetalFormingCmd.py
-#  
-#  Copyright 2015 Shai Seger <shaise at gmail dot com>
-#  
-#  This program is free software; you can redistribute it and/or
-#  modify it under the terms of the GNU Lesser General Public
-#  License as published by the Free Software Foundation; either
-#  version 2 of the License, or (at your option) any later version.
-#
-#  This program is distributed in the hope that it will be useful,
-#  but WITHOUT ANY WARRANTY; without even the implied warranty of
-#  MERCHANTABILITY or FITNESS FOR A PARTICULAR PURPOSE.  See the
-#  GNU General Public License for more details.
-#
-#  You should have received a copy of the GNU Lesser General Public
-#  License along with this program; if not, write to the Free Software
-#  Foundation, Inc., 51 Franklin Street, Fifth Floor, Boston,
-#  MA 02110-1301, USA.
-#  
-#  
-###################################################################################
-
-import FreeCAD, Part, math, os, SheetMetalTools
-from SheetMetalLogger import SMLogger
-
-smEpsilon = SheetMetalTools.smEpsilon
-
-def smthk(obj, foldface) :
-  normal = foldface.normalAt(0,0)
-  theVol = obj.Volume
-  if theVol < 0.0001:
-      SMLogger.error(
-            FreeCAD.Qt.translate(
-                "Logger",
-                "Shape is not a real 3D-object or to small for a metal-sheet!"
-            )
-        )
-  else:
-      # Make a first estimate of the thickness
-      estimated_thk = theVol/(obj.Area / 2.0)
-  #p1 = foldface.CenterOfMass
-  for v in foldface.Vertexes :
-    p1 = v.Point
-    p2 = p1 + estimated_thk * -1.5 * normal
-    e1 = Part.makeLine(p1, p2)
-    thkedge = obj.common(e1)
-    thk = thkedge.Length
-    if thk > smEpsilon :
-      break
-  return thk
-
-def angleBetween(ve1, ve2):
-  # Find angle between two vectors in degrees
-  return math.degrees(ve1.getAngle(ve2))
-
-def face_direction(face):
-  yL = face.CenterOfMass
-  uv = face.Surface.parameter(yL)
-  nv = face.normalAt(uv[0], uv[1])
-  direction = yL.sub(nv + yL)
-  #print([direction, yL])
-  return direction, yL
-
-def transform_tool(tool, base_face, tool_face, point = FreeCAD.Vector(0, 0, 0), angle = 0.0):
-  # Find normal of faces & center to align faces
-  direction1,yL1 = face_direction(base_face)
-  direction2,yL2 = face_direction(tool_face)
-
-  # Find angle between faces, axis of rotation & center of axis
-  rot_angle = angleBetween(direction1, direction2)
-  rot_axis = direction1.cross(direction2)
-  if rot_axis.isEqual(FreeCAD.Vector (0.0, 0.0, 0.0), 0.001):
-      rot_axis = FreeCAD.Vector(0, 1, 0).cross(direction2)
-  rot_center = yL2
-  #print([rot_center, rot_axis, rot_angle])
-  if not rot_axis.isEqual(FreeCAD.Vector (0.0, 0.0, 0.0), 0.001):
-      tool.rotate(rot_center, rot_axis, -rot_angle)
-  tool.translate(-yL2 + yL1)
-  #Part.show(tool, "tool")
-
-  tool.rotate(yL1, direction1, angle)
-  tool.translate(point)
-  #Part.show(tool,"tool")
-  return tool
-
-def makeforming(tool, base, base_face, thk, tool_faces = None, point = FreeCAD.Vector(0, 0, 0), angle = 0.0) :
-##  faces = [ face for face in tool.Shape.Faces for tool_face in tool_faces if not(face.isSame(tool_face)) ]
-#  faces = [ face for face in tool.Shape.Faces if not face in tool_faces ]
-#  tool_shell = Part.makeShell(faces)
-#  offsetshell = tool_shell.makeOffsetShape(thk, 0.0, inter = False, self_inter = False, offsetMode = 0, join = 2, fill = True)
-  offsetshell = tool.makeThickness(tool_faces, thk, 0.0001, False, False, 0, 0)
-  #Part.show(offsetshell, "offsetshell")
-  cutSolid = tool.fuse(offsetshell)
-  #Part.show(cutSolid, "cutSolid")
-  offsetshell_tran = transform_tool(offsetshell, base_face, tool_faces[0], point, angle)
-  #Part.show(offsetshell_tran, "offsetshell_tran")
-  cutSolid_trans = transform_tool(cutSolid, base_face, tool_faces[0], point, angle)
-  base = base.cut(cutSolid_trans)
-  base = base.fuse(offsetshell_tran)
-  #base.removeSplitter()
-  #Part.show(base, "base")
-  return base
-
-class SMBendWall:
-  def __init__(self, obj, selobj, selobj_items, seltool, seltool_items):
-    '''"Add Forming Wall" '''
-
-    _tip_ = FreeCAD.Qt.translate("App::Property","Offset from Center of Face")
-    obj.addProperty("App::PropertyVectorDistance","offset","Parameters",_tip_)
-    _tip_ = FreeCAD.Qt.translate("App::Property","Suppress Forming Feature")
-    obj.addProperty("App::PropertyBool","SuppressFeature","Parameters",_tip_).SuppressFeature = False
-    _tip_ = FreeCAD.Qt.translate("App::Property","Tool Position Angle")
-    obj.addProperty("App::PropertyAngle","angle","Parameters",_tip_).angle = 0.0
-    _tip_ = FreeCAD.Qt.translate("App::Property","Thickness of Sheetmetal")
-    obj.addProperty("App::PropertyDistance","thickness","Parameters",_tip_)
-    _tip_ = FreeCAD.Qt.translate("App::Property","Base Object")
-    obj.addProperty("App::PropertyLinkSub", "baseObject", "Parameters",
-                    _tip_).baseObject = (selobj, selobj_items)
-    _tip_ = FreeCAD.Qt.translate("App::Property","Forming Tool Object")
-    obj.addProperty("App::PropertyLinkSub", "toolObject", "Parameters",
-                    _tip_).toolObject = (seltool, seltool_items)
-    _tip_ = FreeCAD.Qt.translate("App::Property","Point Sketch on Sheetmetal")
-    obj.addProperty("App::PropertyLink","Sketch","Parameters1",_tip_)
-    obj.Proxy = self
-
-  def execute(self, fp):
-    '''"Print a short message when doing a recomputation, this method is mandatory" '''
-
-    base = fp.baseObject[0].Shape
-    base_face = base.getElement(SheetMetalTools.getElementFromTNP(fp.baseObject[1][0]))
-    thk = smthk(base, base_face)
-    fp.thickness = thk
-    tool = fp.toolObject[0].Shape
-    tool_faces = [tool.getElement(SheetMetalTools.getElementFromTNP(fp.toolObject[1][i])) for i in range(len(fp.toolObject[1]))]
-
-    offsetlist = []
-    if fp.Sketch:
-      sketch = fp.Sketch.Shape
-      for e in sketch.Edges:
-          #print(type(e.Curve))
-          if isinstance(e.Curve, (Part.Circle, Part.ArcOfCircle)):
-            pt1 = base_face.CenterOfMass
-            pt2 = e.Curve.Center
-            offsetPoint = pt2 - pt1
-            #print(offsetPoint)
-            offsetlist.append(offsetPoint)
-    else:
-      offsetlist.append(fp.offset)
-
-    if not(fp.SuppressFeature) :
-      for i in range(len(offsetlist)):
-        a = makeforming(tool, base, base_face, thk, tool_faces, offsetlist[i], fp.angle.Value)
-        base = a
-    else :
-      a = base
-    fp.Shape = a
-<<<<<<< HEAD
-    Gui.ActiveDocument.getObject(fp.baseObject[0].Name).Visibility = False
-    Gui.ActiveDocument.getObject(fp.toolObject[0].Name).Visibility = False
-    if fp.Sketch:
-     Gui.ActiveDocument.getObject(fp.Sketch.Name).Visibility = False
-
-=======
-    SheetMetalTools.HideObjects(fp.baseObject[0], fp.toolObject[0].Name, fp.Sketch)
->>>>>>> 13179271
-
-##########################################################################################################
-# Gui code
-##########################################################################################################
-
-if SheetMetalTools.isGuiLoaded():
-  from FreeCAD import Gui
-  from PySide import QtCore, QtGui
-
-  icons_path = SheetMetalTools.icons_path
-
-  # add translations path
-  Gui.addLanguagePath(SheetMetalTools.language_path)
-  Gui.updateLocale()
-
-
-  class SMFormingVP:
-    "A View provider that nests children objects under the created one"
-
-    def __init__(self, obj):
-      obj.Proxy = self
-      self.Object = obj.Object
-
-    def attach(self, obj):
-      self.Object = obj.Object
-      return
-
-    def setupContextMenu(self, viewObject, menu):
-      action = menu.addAction(FreeCAD.Qt.translate("QObject", "Edit %1").replace("%1", viewObject.Object.Label))
-      action.triggered.connect(lambda: self.startDefaultEditMode(viewObject))
-      return False
-
-    def startDefaultEditMode(self, viewObject):
-      document = viewObject.Document.Document
-      if not document.HasPendingTransaction:
-        text = FreeCAD.Qt.translate("QObject", "Edit %1").replace("%1", viewObject.Object.Label)
-        document.openTransaction(text)
-      viewObject.Document.setEdit(viewObject.Object, 0)
-
-    def updateData(self, fp, prop):
-      return
-
-    def getDisplayModes(self,obj):
-      modes=[]
-      return modes
-
-    def setDisplayMode(self,mode):
-      return mode
-
-    def onChanged(self, vp, prop):
-      return
-
-    def __getstate__(self):
-      #        return {'ObjectName' : self.Object.Name}
-      return None
-
-    def __setstate__(self, state):
-      self.loads(state)
-
-    # dumps and loads replace __getstate__ and __setstate__ post v. 0.21.2
-    def dumps(self):
-      return None
-
-    def loads(self, state):
-      if state is not None:
-        import FreeCAD
-        doc = FreeCAD.ActiveDocument #crap
-        self.Object = doc.getObject(state['ObjectName'])
-
-    def claimChildren(self):
-      objs = []
-      if hasattr(self.Object,"baseObject"):
-        objs.append(self.Object.baseObject[0])
-      if hasattr(self.Object,"toolObject"):
-        objs.append(self.Object.toolObject[0])
-      if hasattr(self.Object,"Sketch"):
-        objs.append(self.Object.Sketch)
-      return objs
-
-    def getIcon(self):
-      return os.path.join( icons_path , 'SheetMetal_Forming.svg')
-
-    def setEdit(self,vobj,mode):
-      taskd = SMFormingWallTaskPanel()
-      taskd.obj = vobj.Object
-      taskd.update()
-      self.Object.ViewObject.Visibility=False
-      self.Object.baseObject[0].ViewObject.Visibility=True
-      self.Object.toolObject[0].ViewObject.Visibility=True
-      Gui.Control.showDialog(taskd)
-      return True
-
-    def unsetEdit(self,vobj,mode):
-      Gui.Control.closeDialog()
-      self.Object.baseObject[0].ViewObject.Visibility=False
-      self.Object.toolObject[0].ViewObject.Visibility=False
-      self.Object.ViewObject.Visibility=True
-      return False
-
-  class SMFormingPDVP:
-    "A View provider that nests children objects under the created one"
-
-    def __init__(self, obj):
-      obj.Proxy = self
-      self.Object = obj.Object
-
-    def attach(self, obj):
-      self.Object = obj.Object
-      return
-
-    def updateData(self, fp, prop):
-      return
-
-    def getDisplayModes(self,obj):
-      modes=[]
-      return modes
-
-    def setDisplayMode(self,mode):
-      return mode
-
-    def onChanged(self, vp, prop):
-      return
-
-    def __getstate__(self):
-      #        return {'ObjectName' : self.Object.Name}
-      return None
-
-    def __setstate__(self, state):
-      self.loads(state)
-
-    # dumps and loads replace __getstate__ and __setstate__ post v. 0.21.2
-    def dumps(self):
-      return None
-
-    def loads(self, state):
-      if state is not None:
-        import FreeCAD
-        doc = FreeCAD.ActiveDocument #crap
-        self.Object = doc.getObject(state['ObjectName'])
-
-    def claimChildren(self):
-      objs = []
-      if hasattr(self.Object,"toolObject"):
-        objs.append(self.Object.toolObject[0])
-      if hasattr(self.Object,"Sketch"):
-        objs.append(self.Object.Sketch)
-      return objs
-
-    def getIcon(self):
-      return os.path.join( icons_path , 'SheetMetal_Forming.svg')
-
-    def setEdit(self,vobj,mode):
-      taskd = SMFormingWallTaskPanel()
-      taskd.obj = vobj.Object
-      taskd.update()
-      self.Object.ViewObject.Visibility=False
-      self.Object.baseObject[0].ViewObject.Visibility=True
-      self.Object.toolObject[0].ViewObject.Visibility=False
-      Gui.Control.showDialog(taskd)
-      return True
-
-    def unsetEdit(self,vobj,mode):
-      Gui.Control.closeDialog()
-      self.Object.baseObject[0].ViewObject.Visibility=False
-      self.Object.toolObject[0].ViewObject.Visibility=False
-      self.Object.ViewObject.Visibility=True
-      return False
-
-  class SMFormingWallTaskPanel:
-      '''A TaskPanel for the Sheetmetal'''
-      def __init__(self):
-
-        self.obj = None
-        self.form = QtGui.QWidget()
-        self.form.setObjectName("SMFormingWallTaskPanel")
-        self.form.setWindowTitle("Binded faces/edges list")
-        self.grid = QtGui.QGridLayout(self.form)
-        self.grid.setObjectName("grid")
-        self.title = QtGui.QLabel(self.form)
-        self.grid.addWidget(self.title, 0, 0, 1, 2)
-        self.title.setText("Select new face(s)/Edge(s) and press Update")
-
-        # tree
-        self.tree = QtGui.QTreeWidget(self.form)
-        self.grid.addWidget(self.tree, 1, 0, 1, 2)
-        self.tree.setColumnCount(2)
-        self.tree.setHeaderLabels(["Name","Subelement"])
-
-        # buttons
-        self.addButton = QtGui.QPushButton(self.form)
-        self.addButton.setObjectName("addButton")
-        self.addButton.setIcon(QtGui.QIcon(os.path.join( icons_path , 'SheetMetal_Update.svg')))
-        self.grid.addWidget(self.addButton, 3, 0, 1, 2)
-
-        QtCore.QObject.connect(self.addButton, QtCore.SIGNAL("clicked()"), self.updateElement)
-        self.update()
-
-      def isAllowedAlterSelection(self):
-        return True
-
-      def isAllowedAlterView(self):
-        return True
-
-      def getStandardButtons(self):
-        return QtGui.QDialogButtonBox.Ok
-
-      def update(self):
-        'fills the treewidget'
-        self.tree.clear()
-        if self.obj:
-          f = self.obj.baseObject
-          if isinstance(f[1],list):
-            for subf in f[1]:
-              #FreeCAD.Console.PrintLog("item: " + subf + "\n")
-              item = QtGui.QTreeWidgetItem(self.tree)
-              item.setText(0,f[0].Name)
-              item.setIcon(0,QtGui.QIcon(":/icons/Tree_Part.svg"))
-              item.setText(1,subf)  
-          else:
-            item = QtGui.QTreeWidgetItem(self.tree)
-            item.setText(0,f[0].Name)
-            item.setIcon(0,QtGui.QIcon(":/icons/Tree_Part.svg"))
-            item.setText(1,f[1][0])
-
-          f = self.obj.toolObject
-          if isinstance(f[1],list):
-            for subf in f[1]:
-              #FreeCAD.Console.PrintLog("item: " + subf + "\n")
-              item = QtGui.QTreeWidgetItem(self.tree)
-              item.setText(0,f[0].Name)
-              item.setIcon(0,QtGui.QIcon(":/icons/Tree_Part.svg"))
-              item.setText(1,subf)  
-          else:
-            item = QtGui.QTreeWidgetItem(self.tree)
-            item.setText(0,f[0].Name)
-            item.setIcon(0,QtGui.QIcon(":/icons/Tree_Part.svg"))
-            item.setText(1,f[1][0])
-        self.retranslateUi(self.form)
-
-      def updateElement(self):
-        if self.obj:
-          sel = Gui.Selection.getSelectionEx()[0]
-          if sel.HasSubObjects:
-            obj = sel.Object
-            for elt in sel.SubElementNames:
-              if "Face" in elt:
-                face = self.obj.baseObject
-                found = False
-                if (face[0] == obj.Name):
-                  if isinstance(face[1],tuple):
-                    for subf in face[1]:
-                      if subf == elt:
-                        found = True
-                  else:
-                    if (face[1][0] == elt):
-                      found = True
-                if not found:
-                  self.obj.baseObject = (sel.Object, sel.SubElementNames)
-
-          sel = Gui.Selection.getSelectionEx()[1]
-          if sel.HasSubObjects:
-            obj = sel.Object
-            for elt in sel.SubElementNames:
-              if "Face" in elt:
-                face = self.obj.toolObject
-                found = False
-                if (face[0] == obj.Name):
-                  if isinstance(face[1],tuple):
-                    for subf in face[1]:
-                      if subf == elt:
-                        found = True
-                  else:
-                    if (face[1][0] == elt):
-                      found = True
-                if not found:
-                  self.obj.toolObject = (sel.Object, sel.SubElementNames)
-          self.update()
-
-      def accept(self):
-        FreeCAD.ActiveDocument.recompute()
-        Gui.ActiveDocument.resetEdit()
-        #self.obj.ViewObject.Visibility=True
-        return True
-
-      def retranslateUi(self, TaskPanel):
-        #TaskPanel.setWindowTitle(QtGui.QApplication.translate("draft", "Faces", None))
-        self.addButton.setText(QtGui.QApplication.translate("draft", "Update", None))
-
-
-  class AddFormingWallCommand():
-    """Add Forming Wall command"""
-
-    def GetResources(self):
-      return {'Pixmap'  : os.path.join( icons_path , 'SheetMetal_Forming.svg') , # the name of a svg file available in the resources
-              'MenuText': FreeCAD.Qt.translate('SheetMetal','Make Forming in Wall') ,
-              'Accel': "M, F",
-              'ToolTip' : FreeCAD.Qt.translate('SheetMetal','Make a forming using tool in metal sheet\n'
-              '1. Select a flat face on sheet metal and\n'
-              '2. Select face(s) on forming tool Shape to create Formed sheetmetal.\n'
-              '3. Use Suppress in Property editor to disable during unfolding\n'
-              '4. Use Property editor to modify other parameters')}
-
-    def Activated(self):
-      doc = FreeCAD.ActiveDocument
-      view = Gui.ActiveDocument.ActiveView
-      activeBody = None
-      sel = Gui.Selection.getSelectionEx()
-      selobj = Gui.Selection.getSelectionEx()[0].Object
-      viewConf = SheetMetalTools.GetViewConfig(selobj)
-      if hasattr(view,'getActiveObject'):
-        activeBody = view.getActiveObject('pdbody')
-      if not SheetMetalTools.smIsOperationLegal(activeBody, selobj):
-          return
-      doc.openTransaction("WallForming")
-      if activeBody is None or not SheetMetalTools.smIsPartDesign(selobj):
-        a = doc.addObject("Part::FeaturePython","WallForming")
-        SMBendWall(a, selobj, sel[0].SubElementNames, sel[1].Object, sel[1].SubElementNames)
-        SMFormingVP(a.ViewObject)
-      else:
-        #FreeCAD.Console.PrintLog("found active body: " + activeBody.Name)
-        a = doc.addObject("PartDesign::FeaturePython","WallForming")
-        SMBendWall(a, selobj, sel[0].SubElementNames, sel[1].Object, sel[1].SubElementNames)
-        SMFormingPDVP(a.ViewObject)
-        activeBody.addObject(a)
-      SheetMetalTools.SetViewConfig(a, viewConf)
-      doc.recompute()
-      doc.commitTransaction()
-      return
-
-    def IsActive(self):
-      if len(Gui.Selection.getSelection()) < 2 or len(Gui.Selection.getSelectionEx()[0].SubElementNames) < 1:
-        return False
-      selobj = Gui.Selection.getSelection()[0]
-      if str(type(selobj)) == "<type 'Sketcher.SketchObject'>":
-        return False
-      for selFace in Gui.Selection.getSelectionEx()[0].SubObjects:
-        if type(selFace) != Part.Face :
-          return False
-      return True
-
-  Gui.addCommand("SheetMetal_Forming", AddFormingWallCommand())
-
+# -*- coding: utf-8 -*-
+###################################################################################
+#
+#  SheetMetalFormingCmd.py
+#  
+#  Copyright 2015 Shai Seger <shaise at gmail dot com>
+#  
+#  This program is free software; you can redistribute it and/or
+#  modify it under the terms of the GNU Lesser General Public
+#  License as published by the Free Software Foundation; either
+#  version 2 of the License, or (at your option) any later version.
+#
+#  This program is distributed in the hope that it will be useful,
+#  but WITHOUT ANY WARRANTY; without even the implied warranty of
+#  MERCHANTABILITY or FITNESS FOR A PARTICULAR PURPOSE.  See the
+#  GNU General Public License for more details.
+#
+#  You should have received a copy of the GNU Lesser General Public
+#  License along with this program; if not, write to the Free Software
+#  Foundation, Inc., 51 Franklin Street, Fifth Floor, Boston,
+#  MA 02110-1301, USA.
+#  
+#  
+###################################################################################
+
+import FreeCAD, Part, math, os, SheetMetalTools
+from SheetMetalLogger import SMLogger
+
+smEpsilon = SheetMetalTools.smEpsilon
+
+def smthk(obj, foldface) :
+  normal = foldface.normalAt(0,0)
+  theVol = obj.Volume
+  if theVol < 0.0001:
+      SMLogger.error(
+            FreeCAD.Qt.translate(
+                "Logger",
+                "Shape is not a real 3D-object or to small for a metal-sheet!"
+            )
+        )
+  else:
+      # Make a first estimate of the thickness
+      estimated_thk = theVol/(obj.Area / 2.0)
+  #p1 = foldface.CenterOfMass
+  for v in foldface.Vertexes :
+    p1 = v.Point
+    p2 = p1 + estimated_thk * -1.5 * normal
+    e1 = Part.makeLine(p1, p2)
+    thkedge = obj.common(e1)
+    thk = thkedge.Length
+    if thk > smEpsilon :
+      break
+  return thk
+
+def angleBetween(ve1, ve2):
+  # Find angle between two vectors in degrees
+  return math.degrees(ve1.getAngle(ve2))
+
+def face_direction(face):
+  yL = face.CenterOfMass
+  uv = face.Surface.parameter(yL)
+  nv = face.normalAt(uv[0], uv[1])
+  direction = yL.sub(nv + yL)
+  #print([direction, yL])
+  return direction, yL
+
+def transform_tool(tool, base_face, tool_face, point = FreeCAD.Vector(0, 0, 0), angle = 0.0):
+  # Find normal of faces & center to align faces
+  direction1,yL1 = face_direction(base_face)
+  direction2,yL2 = face_direction(tool_face)
+
+  # Find angle between faces, axis of rotation & center of axis
+  rot_angle = angleBetween(direction1, direction2)
+  rot_axis = direction1.cross(direction2)
+  if rot_axis.isEqual(FreeCAD.Vector (0.0, 0.0, 0.0), 0.001):
+      rot_axis = FreeCAD.Vector(0, 1, 0).cross(direction2)
+  rot_center = yL2
+  #print([rot_center, rot_axis, rot_angle])
+  if not rot_axis.isEqual(FreeCAD.Vector (0.0, 0.0, 0.0), 0.001):
+      tool.rotate(rot_center, rot_axis, -rot_angle)
+  tool.translate(-yL2 + yL1)
+  #Part.show(tool, "tool")
+
+  tool.rotate(yL1, direction1, angle)
+  tool.translate(point)
+  #Part.show(tool,"tool")
+  return tool
+
+def makeforming(tool, base, base_face, thk, tool_faces = None, point = FreeCAD.Vector(0, 0, 0), angle = 0.0) :
+##  faces = [ face for face in tool.Shape.Faces for tool_face in tool_faces if not(face.isSame(tool_face)) ]
+#  faces = [ face for face in tool.Shape.Faces if not face in tool_faces ]
+#  tool_shell = Part.makeShell(faces)
+#  offsetshell = tool_shell.makeOffsetShape(thk, 0.0, inter = False, self_inter = False, offsetMode = 0, join = 2, fill = True)
+  offsetshell = tool.makeThickness(tool_faces, thk, 0.0001, False, False, 0, 0)
+  #Part.show(offsetshell, "offsetshell")
+  cutSolid = tool.fuse(offsetshell)
+  #Part.show(cutSolid, "cutSolid")
+  offsetshell_tran = transform_tool(offsetshell, base_face, tool_faces[0], point, angle)
+  #Part.show(offsetshell_tran, "offsetshell_tran")
+  cutSolid_trans = transform_tool(cutSolid, base_face, tool_faces[0], point, angle)
+  base = base.cut(cutSolid_trans)
+  base = base.fuse(offsetshell_tran)
+  #base.removeSplitter()
+  #Part.show(base, "base")
+  return base
+
+class SMBendWall:
+  def __init__(self, obj, selobj, selobj_items, seltool, seltool_items):
+    '''"Add Forming Wall" '''
+
+    _tip_ = FreeCAD.Qt.translate("App::Property","Offset from Center of Face")
+    obj.addProperty("App::PropertyVectorDistance","offset","Parameters",_tip_)
+    _tip_ = FreeCAD.Qt.translate("App::Property","Suppress Forming Feature")
+    obj.addProperty("App::PropertyBool","SuppressFeature","Parameters",_tip_).SuppressFeature = False
+    _tip_ = FreeCAD.Qt.translate("App::Property","Tool Position Angle")
+    obj.addProperty("App::PropertyAngle","angle","Parameters",_tip_).angle = 0.0
+    _tip_ = FreeCAD.Qt.translate("App::Property","Thickness of Sheetmetal")
+    obj.addProperty("App::PropertyDistance","thickness","Parameters",_tip_)
+    _tip_ = FreeCAD.Qt.translate("App::Property","Base Object")
+    obj.addProperty("App::PropertyLinkSub", "baseObject", "Parameters",
+                    _tip_).baseObject = (selobj, selobj_items)
+    _tip_ = FreeCAD.Qt.translate("App::Property","Forming Tool Object")
+    obj.addProperty("App::PropertyLinkSub", "toolObject", "Parameters",
+                    _tip_).toolObject = (seltool, seltool_items)
+    _tip_ = FreeCAD.Qt.translate("App::Property","Point Sketch on Sheetmetal")
+    obj.addProperty("App::PropertyLink","Sketch","Parameters1",_tip_)
+    obj.Proxy = self
+
+  def execute(self, fp):
+    '''"Print a short message when doing a recomputation, this method is mandatory" '''
+
+    base = fp.baseObject[0].Shape
+    base_face = base.getElement(SheetMetalTools.getElementFromTNP(fp.baseObject[1][0]))
+    thk = smthk(base, base_face)
+    fp.thickness = thk
+    tool = fp.toolObject[0].Shape
+    tool_faces = [tool.getElement(SheetMetalTools.getElementFromTNP(fp.toolObject[1][i])) for i in range(len(fp.toolObject[1]))]
+
+    offsetlist = []
+    if fp.Sketch:
+      sketch = fp.Sketch.Shape
+      for e in sketch.Edges:
+          #print(type(e.Curve))
+          if isinstance(e.Curve, (Part.Circle, Part.ArcOfCircle)):
+            pt1 = base_face.CenterOfMass
+            pt2 = e.Curve.Center
+            offsetPoint = pt2 - pt1
+            #print(offsetPoint)
+            offsetlist.append(offsetPoint)
+    else:
+      offsetlist.append(fp.offset)
+
+    if not(fp.SuppressFeature) :
+      for i in range(len(offsetlist)):
+        a = makeforming(tool, base, base_face, thk, tool_faces, offsetlist[i], fp.angle.Value)
+        base = a
+    else :
+      a = base
+    fp.Shape = a
+    SheetMetalTools.HideObjects(fp.baseObject[0], fp.toolObject[0].Name, fp.Sketch)
+
+##########################################################################################################
+# Gui code
+##########################################################################################################
+
+if SheetMetalTools.isGuiLoaded():
+  from FreeCAD import Gui
+  from PySide import QtCore, QtGui
+
+  icons_path = SheetMetalTools.icons_path
+
+  # add translations path
+  Gui.addLanguagePath(SheetMetalTools.language_path)
+  Gui.updateLocale()
+
+
+  class SMFormingVP:
+    "A View provider that nests children objects under the created one"
+
+    def __init__(self, obj):
+      obj.Proxy = self
+      self.Object = obj.Object
+
+    def attach(self, obj):
+      self.Object = obj.Object
+      return
+
+    def setupContextMenu(self, viewObject, menu):
+      action = menu.addAction(FreeCAD.Qt.translate("QObject", "Edit %1").replace("%1", viewObject.Object.Label))
+      action.triggered.connect(lambda: self.startDefaultEditMode(viewObject))
+      return False
+
+    def startDefaultEditMode(self, viewObject):
+      document = viewObject.Document.Document
+      if not document.HasPendingTransaction:
+        text = FreeCAD.Qt.translate("QObject", "Edit %1").replace("%1", viewObject.Object.Label)
+        document.openTransaction(text)
+      viewObject.Document.setEdit(viewObject.Object, 0)
+
+    def updateData(self, fp, prop):
+      return
+
+    def getDisplayModes(self,obj):
+      modes=[]
+      return modes
+
+    def setDisplayMode(self,mode):
+      return mode
+
+    def onChanged(self, vp, prop):
+      return
+
+    def __getstate__(self):
+      #        return {'ObjectName' : self.Object.Name}
+      return None
+
+    def __setstate__(self, state):
+      self.loads(state)
+
+    # dumps and loads replace __getstate__ and __setstate__ post v. 0.21.2
+    def dumps(self):
+      return None
+
+    def loads(self, state):
+      if state is not None:
+        import FreeCAD
+        doc = FreeCAD.ActiveDocument #crap
+        self.Object = doc.getObject(state['ObjectName'])
+
+    def claimChildren(self):
+      objs = []
+      if hasattr(self.Object,"baseObject"):
+        objs.append(self.Object.baseObject[0])
+      if hasattr(self.Object,"toolObject"):
+        objs.append(self.Object.toolObject[0])
+      if hasattr(self.Object,"Sketch"):
+        objs.append(self.Object.Sketch)
+      return objs
+
+    def getIcon(self):
+      return os.path.join( icons_path , 'SheetMetal_Forming.svg')
+
+    def setEdit(self,vobj,mode):
+      taskd = SMFormingWallTaskPanel()
+      taskd.obj = vobj.Object
+      taskd.update()
+      self.Object.ViewObject.Visibility=False
+      self.Object.baseObject[0].ViewObject.Visibility=True
+      self.Object.toolObject[0].ViewObject.Visibility=True
+      Gui.Control.showDialog(taskd)
+      return True
+
+    def unsetEdit(self,vobj,mode):
+      Gui.Control.closeDialog()
+      self.Object.baseObject[0].ViewObject.Visibility=False
+      self.Object.toolObject[0].ViewObject.Visibility=False
+      self.Object.ViewObject.Visibility=True
+      return False
+
+  class SMFormingPDVP:
+    "A View provider that nests children objects under the created one"
+
+    def __init__(self, obj):
+      obj.Proxy = self
+      self.Object = obj.Object
+
+    def attach(self, obj):
+      self.Object = obj.Object
+      return
+
+    def updateData(self, fp, prop):
+      return
+
+    def getDisplayModes(self,obj):
+      modes=[]
+      return modes
+
+    def setDisplayMode(self,mode):
+      return mode
+
+    def onChanged(self, vp, prop):
+      return
+
+    def __getstate__(self):
+      #        return {'ObjectName' : self.Object.Name}
+      return None
+
+    def __setstate__(self, state):
+      self.loads(state)
+
+    # dumps and loads replace __getstate__ and __setstate__ post v. 0.21.2
+    def dumps(self):
+      return None
+
+    def loads(self, state):
+      if state is not None:
+        import FreeCAD
+        doc = FreeCAD.ActiveDocument #crap
+        self.Object = doc.getObject(state['ObjectName'])
+
+    def claimChildren(self):
+      objs = []
+      if hasattr(self.Object,"toolObject"):
+        objs.append(self.Object.toolObject[0])
+      if hasattr(self.Object,"Sketch"):
+        objs.append(self.Object.Sketch)
+      return objs
+
+    def getIcon(self):
+      return os.path.join( icons_path , 'SheetMetal_Forming.svg')
+
+    def setEdit(self,vobj,mode):
+      taskd = SMFormingWallTaskPanel()
+      taskd.obj = vobj.Object
+      taskd.update()
+      self.Object.ViewObject.Visibility=False
+      self.Object.baseObject[0].ViewObject.Visibility=True
+      self.Object.toolObject[0].ViewObject.Visibility=False
+      Gui.Control.showDialog(taskd)
+      return True
+
+    def unsetEdit(self,vobj,mode):
+      Gui.Control.closeDialog()
+      self.Object.baseObject[0].ViewObject.Visibility=False
+      self.Object.toolObject[0].ViewObject.Visibility=False
+      self.Object.ViewObject.Visibility=True
+      return False
+
+  class SMFormingWallTaskPanel:
+      '''A TaskPanel for the Sheetmetal'''
+      def __init__(self):
+
+        self.obj = None
+        self.form = QtGui.QWidget()
+        self.form.setObjectName("SMFormingWallTaskPanel")
+        self.form.setWindowTitle("Binded faces/edges list")
+        self.grid = QtGui.QGridLayout(self.form)
+        self.grid.setObjectName("grid")
+        self.title = QtGui.QLabel(self.form)
+        self.grid.addWidget(self.title, 0, 0, 1, 2)
+        self.title.setText("Select new face(s)/Edge(s) and press Update")
+
+        # tree
+        self.tree = QtGui.QTreeWidget(self.form)
+        self.grid.addWidget(self.tree, 1, 0, 1, 2)
+        self.tree.setColumnCount(2)
+        self.tree.setHeaderLabels(["Name","Subelement"])
+
+        # buttons
+        self.addButton = QtGui.QPushButton(self.form)
+        self.addButton.setObjectName("addButton")
+        self.addButton.setIcon(QtGui.QIcon(os.path.join( icons_path , 'SheetMetal_Update.svg')))
+        self.grid.addWidget(self.addButton, 3, 0, 1, 2)
+
+        QtCore.QObject.connect(self.addButton, QtCore.SIGNAL("clicked()"), self.updateElement)
+        self.update()
+
+      def isAllowedAlterSelection(self):
+        return True
+
+      def isAllowedAlterView(self):
+        return True
+
+      def getStandardButtons(self):
+        return QtGui.QDialogButtonBox.Ok
+
+      def update(self):
+        'fills the treewidget'
+        self.tree.clear()
+        if self.obj:
+          f = self.obj.baseObject
+          if isinstance(f[1],list):
+            for subf in f[1]:
+              #FreeCAD.Console.PrintLog("item: " + subf + "\n")
+              item = QtGui.QTreeWidgetItem(self.tree)
+              item.setText(0,f[0].Name)
+              item.setIcon(0,QtGui.QIcon(":/icons/Tree_Part.svg"))
+              item.setText(1,subf)  
+          else:
+            item = QtGui.QTreeWidgetItem(self.tree)
+            item.setText(0,f[0].Name)
+            item.setIcon(0,QtGui.QIcon(":/icons/Tree_Part.svg"))
+            item.setText(1,f[1][0])
+
+          f = self.obj.toolObject
+          if isinstance(f[1],list):
+            for subf in f[1]:
+              #FreeCAD.Console.PrintLog("item: " + subf + "\n")
+              item = QtGui.QTreeWidgetItem(self.tree)
+              item.setText(0,f[0].Name)
+              item.setIcon(0,QtGui.QIcon(":/icons/Tree_Part.svg"))
+              item.setText(1,subf)  
+          else:
+            item = QtGui.QTreeWidgetItem(self.tree)
+            item.setText(0,f[0].Name)
+            item.setIcon(0,QtGui.QIcon(":/icons/Tree_Part.svg"))
+            item.setText(1,f[1][0])
+        self.retranslateUi(self.form)
+
+      def updateElement(self):
+        if self.obj:
+          sel = Gui.Selection.getSelectionEx()[0]
+          if sel.HasSubObjects:
+            obj = sel.Object
+            for elt in sel.SubElementNames:
+              if "Face" in elt:
+                face = self.obj.baseObject
+                found = False
+                if (face[0] == obj.Name):
+                  if isinstance(face[1],tuple):
+                    for subf in face[1]:
+                      if subf == elt:
+                        found = True
+                  else:
+                    if (face[1][0] == elt):
+                      found = True
+                if not found:
+                  self.obj.baseObject = (sel.Object, sel.SubElementNames)
+
+          sel = Gui.Selection.getSelectionEx()[1]
+          if sel.HasSubObjects:
+            obj = sel.Object
+            for elt in sel.SubElementNames:
+              if "Face" in elt:
+                face = self.obj.toolObject
+                found = False
+                if (face[0] == obj.Name):
+                  if isinstance(face[1],tuple):
+                    for subf in face[1]:
+                      if subf == elt:
+                        found = True
+                  else:
+                    if (face[1][0] == elt):
+                      found = True
+                if not found:
+                  self.obj.toolObject = (sel.Object, sel.SubElementNames)
+          self.update()
+
+      def accept(self):
+        FreeCAD.ActiveDocument.recompute()
+        Gui.ActiveDocument.resetEdit()
+        #self.obj.ViewObject.Visibility=True
+        return True
+
+      def retranslateUi(self, TaskPanel):
+        #TaskPanel.setWindowTitle(QtGui.QApplication.translate("draft", "Faces", None))
+        self.addButton.setText(QtGui.QApplication.translate("draft", "Update", None))
+
+
+  class AddFormingWallCommand():
+    """Add Forming Wall command"""
+
+    def GetResources(self):
+      return {'Pixmap'  : os.path.join( icons_path , 'SheetMetal_Forming.svg') , # the name of a svg file available in the resources
+              'MenuText': FreeCAD.Qt.translate('SheetMetal','Make Forming in Wall') ,
+              'Accel': "M, F",
+              'ToolTip' : FreeCAD.Qt.translate('SheetMetal','Make a forming using tool in metal sheet\n'
+              '1. Select a flat face on sheet metal and\n'
+              '2. Select face(s) on forming tool Shape to create Formed sheetmetal.\n'
+              '3. Use Suppress in Property editor to disable during unfolding\n'
+              '4. Use Property editor to modify other parameters')}
+
+    def Activated(self):
+      doc = FreeCAD.ActiveDocument
+      view = Gui.ActiveDocument.ActiveView
+      activeBody = None
+      sel = Gui.Selection.getSelectionEx()
+      selobj = Gui.Selection.getSelectionEx()[0].Object
+      viewConf = SheetMetalTools.GetViewConfig(selobj)
+      if hasattr(view,'getActiveObject'):
+        activeBody = view.getActiveObject('pdbody')
+      if not SheetMetalTools.smIsOperationLegal(activeBody, selobj):
+          return
+      doc.openTransaction("WallForming")
+      if activeBody is None or not SheetMetalTools.smIsPartDesign(selobj):
+        a = doc.addObject("Part::FeaturePython","WallForming")
+        SMBendWall(a, selobj, sel[0].SubElementNames, sel[1].Object, sel[1].SubElementNames)
+        SMFormingVP(a.ViewObject)
+      else:
+        #FreeCAD.Console.PrintLog("found active body: " + activeBody.Name)
+        a = doc.addObject("PartDesign::FeaturePython","WallForming")
+        SMBendWall(a, selobj, sel[0].SubElementNames, sel[1].Object, sel[1].SubElementNames)
+        SMFormingPDVP(a.ViewObject)
+        activeBody.addObject(a)
+      SheetMetalTools.SetViewConfig(a, viewConf)
+      doc.recompute()
+      doc.commitTransaction()
+      return
+
+    def IsActive(self):
+      if len(Gui.Selection.getSelection()) < 2 or len(Gui.Selection.getSelectionEx()[0].SubElementNames) < 1:
+        return False
+      selobj = Gui.Selection.getSelection()[0]
+      if str(type(selobj)) == "<type 'Sketcher.SketchObject'>":
+        return False
+      for selFace in Gui.Selection.getSelectionEx()[0].SubObjects:
+        if type(selFace) != Part.Face :
+          return False
+      return True
+
+  Gui.addCommand("SheetMetal_Forming", AddFormingWallCommand())
+