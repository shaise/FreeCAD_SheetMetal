--- conflicted
+++ resolved
@@ -1,90 +1,82 @@
-# -*- coding: utf-8 -*-
-###################################################################################
-#
-#  InitGui.py
-#  
-#  Copyright 2015 Shai Seger <shaise at gmail dot com>
-#  
-#  This program is free software; you can redistribute it and/or modify
-#  it under the terms of the GNU General Public License as published by
-#  the Free Software Foundation; either version 2 of the License, or
-#  (at your option) any later version.
-#  
-#  This program is distributed in the hope that it will be useful,
-#  but WITHOUT ANY WARRANTY; without even the implied warranty of
-#  MERCHANTABILITY or FITNESS FOR A PARTICULAR PURPOSE.  See the
-#  GNU General Public License for more details.
-#  
-#  You should have received a copy of the GNU General Public License
-#  along with this program; if not, write to the Free Software
-#  Foundation, Inc., 51 Franklin Street, Fifth Floor, Boston,
-#  MA 02110-1301, USA.
-#  
-#  
-###################################################################################
-
-from PySide import QtCore, QtGui
-import smwb_locator
-from engineering_mode import engineering_mode_enabled
-
-smWBpath = os.path.dirname(smwb_locator.__file__)
-smWB_icons_path =  os.path.join( smWBpath, 'Resources', 'icons')
-
-global main_smWB_Icon
-main_smWB_Icon = os.path.join( smWB_icons_path , 'SMLogo.svg')
-
-SHEETMETALWB_VERSION = 'V0.2.41'
-
-class SMWorkbench (Workbench):
- 
-    global main_smWB_Icon
-    global SHEETMETALWB_VERSION
-    global QtCore
-    global engineering_mode_enabled
-    
-    MenuText = 'Sheet Metal '+SHEETMETALWB_VERSION
-    ToolTip = QtCore.QT_TRANSLATE_NOOP('SheetMetal','Sheet Metal workbench allows for designing and unfolding sheet metal parts')
-    Icon = main_smWB_Icon
-    
-    def Initialize(self):
-        "This function is executed when FreeCAD starts"
-        import SheetMetalCmd # import here all the needed files that create your FreeCAD commands
-        import SheetMetalUnfolder
-        import SheetMetalBaseCmd
-<<<<<<< HEAD
-        import SheetMetalFoldCmd        
-        self.list = ["SMBase", "SMMakeWall", "SMExtrudeFace", "SMFoldWall", "SMUnfold"] # A list of command names created in the line above
-        if engineering_mode_enabled(): 
-            self.list.append("SMUnfoldUnattended")
-
-        self.appendToolbar("My Commands",self.list) # creates a new toolbar with your commands
-        # self.appendMenu("My New Menu",self.list) # creates a new menu
-=======
-        import SheetMetalFoldCmd
-        import SheetMetalRelief
-        import SheetMetalJunction
-        import SheetMetalBend
-        self.list = ["SMBase", "SMMakeWall", "SMExtrudeFace", "SMFoldWall", "SMUnfold", "SMMakeRelief", "SMMakeJunction", "SMMakeBend"] # A list of command names created in the line above
-        self.appendToolbar("Sheet Metal",self.list) # creates a new toolbar with your commands
-        self.appendMenu("Sheet Metal",self.list) # creates a new menu
->>>>>>> 82b74d35
-        # self.appendMenu(["An existing Menu","My submenu"],self.list) # appends a submenu to an existing menu
- 
-    def Activated(self):
-        "This function is executed when the workbench is activated"
-        return
- 
-    def Deactivated(self):
-        "This function is executed when the workbench is deactivated"
-        return
- 
-    def ContextMenu(self, recipient):
-        "This is executed whenever the user right-clicks on screen"
-        # "recipient" will be either "view" or "tree"
-        self.appendContextMenu("Sheet Metal",self.list) # add commands to the context menu
- 
-    def GetClassName(self): 
-        # this function is mandatory if this is a full python workbench
-        return "Gui::PythonWorkbench"
- 
-Gui.addWorkbench(SMWorkbench())
+# -*- coding: utf-8 -*-
+###################################################################################
+#
+#  InitGui.py
+#  
+#  Copyright 2015 Shai Seger <shaise at gmail dot com>
+#  
+#  This program is free software; you can redistribute it and/or modify
+#  it under the terms of the GNU General Public License as published by
+#  the Free Software Foundation; either version 2 of the License, or
+#  (at your option) any later version.
+#  
+#  This program is distributed in the hope that it will be useful,
+#  but WITHOUT ANY WARRANTY; without even the implied warranty of
+#  MERCHANTABILITY or FITNESS FOR A PARTICULAR PURPOSE.  See the
+#  GNU General Public License for more details.
+#  
+#  You should have received a copy of the GNU General Public License
+#  along with this program; if not, write to the Free Software
+#  Foundation, Inc., 51 Franklin Street, Fifth Floor, Boston,
+#  MA 02110-1301, USA.
+#  
+#  
+###################################################################################
+
+from PySide import QtCore, QtGui
+import smwb_locator
+from engineering_mode import engineering_mode_enabled
+
+smWBpath = os.path.dirname(smwb_locator.__file__)
+smWB_icons_path =  os.path.join( smWBpath, 'Resources', 'icons')
+
+global main_smWB_Icon
+main_smWB_Icon = os.path.join( smWB_icons_path , 'SMLogo.svg')
+
+SHEETMETALWB_VERSION = 'V0.2.41'
+
+class SMWorkbench (Workbench):
+ 
+    global main_smWB_Icon
+    global SHEETMETALWB_VERSION
+    global QtCore
+    global engineering_mode_enabled
+    
+    MenuText = 'Sheet Metal '+SHEETMETALWB_VERSION
+    ToolTip = QtCore.QT_TRANSLATE_NOOP('SheetMetal','Sheet Metal workbench allows for designing and unfolding sheet metal parts')
+    Icon = main_smWB_Icon
+    
+    def Initialize(self):
+        "This function is executed when FreeCAD starts"
+        import SheetMetalCmd # import here all the needed files that create your FreeCAD commands
+        import SheetMetalUnfolder
+        import SheetMetalBaseCmd
+        import SheetMetalFoldCmd
+        import SheetMetalRelief
+        import SheetMetalJunction
+        import SheetMetalBend
+        self.list = ["SMBase", "SMMakeWall", "SMExtrudeFace", "SMFoldWall", "SMUnfold", "SMMakeRelief", "SMMakeJunction", "SMMakeBend"] # A list of command names created in the line above
+        if engineering_mode_enabled(): 
+            self.list.insert(self.list.index("SMUnfold") + 1,"SMUnfoldUnattended")
+        self.appendToolbar("Sheet Metal",self.list) # creates a new toolbar with your commands
+        self.appendMenu("Sheet Metal",self.list) # creates a new menu
+        # self.appendMenu(["An existing Menu","My submenu"],self.list) # appends a submenu to an existing menu
+ 
+    def Activated(self):
+        "This function is executed when the workbench is activated"
+        return
+ 
+    def Deactivated(self):
+        "This function is executed when the workbench is deactivated"
+        return
+ 
+    def ContextMenu(self, recipient):
+        "This is executed whenever the user right-clicks on screen"
+        # "recipient" will be either "view" or "tree"
+        self.appendContextMenu("Sheet Metal",self.list) # add commands to the context menu
+ 
+    def GetClassName(self): 
+        # this function is mandatory if this is a full python workbench
+        return "Gui::PythonWorkbench"
+ 
+Gui.addWorkbench(SMWorkbench())